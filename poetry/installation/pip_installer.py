import os
import tempfile

from subprocess import CalledProcessError

from clikit.api.io import IO

from poetry.repositories.pool import Pool
from poetry.utils._compat import encode
from poetry.utils.env import Env
from poetry.utils.helpers import safe_rmtree

from .base_installer import BaseInstaller


try:
    import urllib.parse as urlparse
except ImportError:
    import urlparse


class PipInstaller(BaseInstaller):
    def __init__(self, env, io, pool):  # type: (Env, IO, Pool) -> None
        self._env = env
        self._io = io
        self._pool = pool

    def install(self, package, update=False):
        if package.source_type == "directory":
            self.install_directory(package)

            return

        if package.source_type == "git":
            self.install_git(package)

            return

        args = ["install", "--no-deps"]

        if (
            package.source_type not in {"git", "directory", "file", "url"}
            and package.source_url
        ):
            repository = self._pool.repository(package.source_reference)
            parsed = urlparse.urlparse(package.source_url)
            if parsed.scheme == "http":
                self._io.error(
                    "    <warning>Installing from unsecure host: {}</warning>".format(
                        parsed.hostname
                    )
                )
                args += ["--trusted-host", parsed.hostname]

            if repository.cert:
                args += ["--cert", str(repository.cert)]

            if repository.client_cert:
                args += ["--client-cert", str(repository.client_cert)]

            index_url = repository.authenticated_url

            args += ["--index-url", index_url]
            if self._pool.has_default():
                if repository.name != self._pool.repositories[0].name:
                    args += [
                        "--extra-index-url",
                        self._pool.repositories[0].authenticated_url,
                    ]

        if update:
            args.append("-U")

        if package.files and not package.source_url:
            # Format as a requirements.txt
            # We need to create a requirements.txt file
            # for each package in order to check hashes.
            # This is far from optimal but we do not have any
            # other choice since this is the only way for pip
            # to verify hashes.
            req = self.create_temporary_requirement(package)
            args += ["-r", req]

            try:
                self.run(*args)
            finally:
                os.unlink(req)
        else:
            req = self.requirement(package)
            if not isinstance(req, list):
                args.append(req)
            else:
                args += req

            self.run(*args)

    def update(self, package, target):
        if package.source_type != target.source_type:
            # If the source type has changed, we remove the current
            # package to avoid perpetual updates in some cases
            self.remove(package)

        self.install(target, update=True)

    def remove(self, package):
        try:
            self.run("uninstall", package.name, "-y")
        except CalledProcessError as e:
            if "not installed" in str(e):
                return

            raise

        # This is a workaround for https://github.com/pypa/pip/issues/4176
        nspkg_pth_file = self._env.site_packages / "{}-nspkg.pth".format(package.name)
        if nspkg_pth_file.exists():
            nspkg_pth_file.unlink()

        # If we have a VCS package, remove its source directory
        if package.source_type == "git":
            src_dir = self._env.path / "src" / package.name
            if src_dir.exists():
                safe_rmtree(str(src_dir))

    def run(self, *args, **kwargs):  # type: (...) -> str
        return self._env.run_pip(*args, **kwargs)

    def requirement(self, package, formatted=False):
        if formatted and not package.source_type:
            req = "{}=={}".format(package.name, package.version)
            for f in package.files:
                hash_type = "sha256"
                h = f["hash"]
                if ":" in h:
                    hash_type, h = h.split(":")

                req += " --hash {}:{}".format(hash_type, h)

            req += "\n"

            return req

        if package.source_type in ["file", "directory"]:
            if package.root_dir:
                req = os.path.join(package.root_dir, package.source_url)
            else:
                req = os.path.realpath(package.source_url)

            if package.develop and package.source_type == "directory":
                req = ["-e", req]

            return req

        if package.source_type == "git":
            req = "git+{}@{}#egg={}".format(
                package.source_url, package.source_reference, package.name
            )

            if package.develop:
                req = ["-e", req]

            return req

        if package.source_type == "url":
            return "{}#egg={}".format(package.source_url, package.name)

        return "{}=={}".format(package.name, package.version)

    def create_temporary_requirement(self, package):
        fd, name = tempfile.mkstemp(
            "reqs.txt", "{}-{}".format(package.name, package.version)
        )

        try:
            os.write(fd, encode(self.requirement(package, formatted=True)))
        finally:
            os.close(fd)

        return name

    def install_directory(self, package):
        from poetry.factory import Factory
<<<<<<< HEAD
        from poetry.io.null_io import NullIO
        from poetry.masonry.builders.editable import EditableBuilder
=======
        from poetry.utils.env import NullEnv
>>>>>>> 6ea3849b
        from poetry.utils.toml_file import TomlFile

        if package.root_dir:
            req = os.path.join(package.root_dir, package.source_url)
        else:
            req = os.path.realpath(package.source_url)

        args = ["install", "--no-deps", "-U"]

        pyproject = TomlFile(os.path.join(req, "pyproject.toml"))

        has_poetry = False
        has_build_system = False
        if pyproject.exists():
            pyproject_content = pyproject.read()
            has_poetry = (
                "tool" in pyproject_content and "poetry" in pyproject_content["tool"]
            )
            # Even if there is a build system specified
<<<<<<< HEAD
            # some versions of pip (< 19.0.0) don't understand it
            # so we need to check the version of pip to know
            # if we can rely on the build system
            pip_version = self._env.pip_version
            pip_version_with_build_system_support = pip_version.__class__(19, 0, 0)
            has_build_system = (
                "build-system" in pyproject_content
                and pip_version >= pip_version_with_build_system_support
            )

        if has_poetry:
            package_poetry = Factory().create_poetry(pyproject.parent)
            if package.develop and not package_poetry.package.build_script:
                # This is a Poetry package in editable mode
                # we can use the EditableBuilder without going through pip
                # to install it, unless it has a build script.
                builder = EditableBuilder(package_poetry, self._env, NullIO())
                builder.build()

                return
            elif not has_build_system or package_poetry.package.build_script:
                from poetry.core.masonry.builders.sdist import SdistBuilder

                # We need to rely on creating a temporary setup.py
                # file since the version of pip does not support
                # build-systems
                # We also need it for non-PEP-517 packages
                builder = SdistBuilder(package_poetry)

                with builder.setup_py():
                    if package.develop:
                        args.append("-e")

                    args.append(req)

                    return self.run(*args)
=======
            # pip as of right now does not support it fully
            # TODO: Check for pip version when proper PEP-517 support lands
            # has_build_system = ("build-system" in pyproject_content)

        setup = os.path.join(req, "setup.py")
        has_setup = os.path.exists(setup)
        if has_poetry and (package.develop or not has_build_system):
            # We actually need to rely on creating a temporary setup.py
            # file since pip, as of this comment, does not support
            # build-system for editable packages
            # We also need it for non-PEP-517 packages
            from poetry.masonry.builders.editable import EditableBuilder

            builder = EditableBuilder(
                Factory().create_poetry(pyproject.parent), NullEnv(), NullIO()
            )

            builder.build()

            return
>>>>>>> 6ea3849b

        if package.develop:
            args.append("-e")

        args.append(req)

        return self.run(*args)

    def install_git(self, package):
        from poetry.core.packages import Package
        from poetry.core.vcs import Git

        src_dir = self._env.path / "src" / package.name
        if src_dir.exists():
            safe_rmtree(str(src_dir))

        src_dir.parent.mkdir(exist_ok=True)

        git = Git()
        git.clone(package.source_url, src_dir)
        git.checkout(package.source_reference, src_dir)

        # Now we just need to install from the source directory
        pkg = Package(package.name, package.version)
        pkg.source_type = "directory"
        pkg.source_url = str(src_dir)
        pkg.develop = package.develop

        self.install_directory(pkg)<|MERGE_RESOLUTION|>--- conflicted
+++ resolved
@@ -180,12 +180,8 @@
 
     def install_directory(self, package):
         from poetry.factory import Factory
-<<<<<<< HEAD
         from poetry.io.null_io import NullIO
         from poetry.masonry.builders.editable import EditableBuilder
-=======
-        from poetry.utils.env import NullEnv
->>>>>>> 6ea3849b
         from poetry.utils.toml_file import TomlFile
 
         if package.root_dir:
@@ -205,7 +201,6 @@
                 "tool" in pyproject_content and "poetry" in pyproject_content["tool"]
             )
             # Even if there is a build system specified
-<<<<<<< HEAD
             # some versions of pip (< 19.0.0) don't understand it
             # so we need to check the version of pip to know
             # if we can rely on the build system
@@ -242,28 +237,6 @@
                     args.append(req)
 
                     return self.run(*args)
-=======
-            # pip as of right now does not support it fully
-            # TODO: Check for pip version when proper PEP-517 support lands
-            # has_build_system = ("build-system" in pyproject_content)
-
-        setup = os.path.join(req, "setup.py")
-        has_setup = os.path.exists(setup)
-        if has_poetry and (package.develop or not has_build_system):
-            # We actually need to rely on creating a temporary setup.py
-            # file since pip, as of this comment, does not support
-            # build-system for editable packages
-            # We also need it for non-PEP-517 packages
-            from poetry.masonry.builders.editable import EditableBuilder
-
-            builder = EditableBuilder(
-                Factory().create_poetry(pyproject.parent), NullEnv(), NullIO()
-            )
-
-            builder.build()
-
-            return
->>>>>>> 6ea3849b
 
         if package.develop:
             args.append("-e")
